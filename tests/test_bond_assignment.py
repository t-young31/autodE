--- conflicted
+++ resolved
@@ -22,14 +22,10 @@
 
     xyz_bond_list = bond_lengths.get_xyz_bond_list(xyz_list)
     assert len(xyz_bond_list) == 13
-<<<<<<< HEAD
-    assert 1.4 < bond_lengths.get_avg_bond_length(
-        atom_i_label='Te', atom_j_label='Te') < 1.6
-=======
 
     # Check that if the pair isn't found then a length is still returned
-    assert 1.4 < bond_lengths.get_avg_bond_length(atom_i_label='X', atom_j_label='X') < 1.6
->>>>>>> 5f1c07fd
+    assert 1.4 < bond_lengths.get_avg_bond_length(
+        atom_i_label='X', atom_j_label='X') < 1.6
 
 
 def test_rdkit_bond_list_atom():
@@ -69,12 +65,7 @@
     methane = Molecule(name='methane', smiles='C')
 
     # Methane has 4 bonds
-<<<<<<< HEAD
-    assert 1.0 < bond_lengths.get_avg_bond_length(
-        mol=methane, bond=(0, 1)) < 1.5
-    assert 1.0 < bond_lengths.get_avg_bond_length(
-        atom_i_label='C', atom_j_label='H') < 1.5
-=======
-    assert 0.8 < bond_lengths.get_avg_bond_length(mol=methane, bond=(0, 1)) < 1.2
-    assert 0.8 < bond_lengths.get_avg_bond_length(atom_i_label='C', atom_j_label='H') < 1.2
->>>>>>> 5f1c07fd
+    assert 0.8 < bond_lengths.get_avg_bond_length(
+        mol=methane, bond=(0, 1)) < 1.2
+    assert 0.8 < bond_lengths.get_avg_bond_length(
+        atom_i_label='C', atom_j_label='H') < 1.2