--- conflicted
+++ resolved
@@ -33,11 +33,7 @@
                 new_keywords.append(new_keyword)
             elif keyword.lower().startswith('scf'):
                 if calc.solvent_keyword:
-<<<<<<< HEAD
                     logger.critical('nwchem only supports solvent for DFT calculations')
-=======
-                    logger.critical('nwchem only supports solvent_name for DFT calculations')
->>>>>>> 03183261
                     raise UnsuppportedCalculationInput
                 scf_block = True
                 lines = keyword.split('\n')
@@ -46,11 +42,7 @@
                 new_keywords.append(new_keyword)
             elif any(string in keyword.lower() for string in ['ccsd', 'mp2']) and not scf_block:
                 if calc.solvent_keyword:
-<<<<<<< HEAD
                     logger.critical('nwchem only supports solvent for DFT calculations')
-=======
-                    logger.critical('nwchem only supports solvent_name for DFT calculations')
->>>>>>> 03183261
                     raise UnsuppportedCalculationInput
                 new_keywords.append(f'scf\n  nopen {calc.mult - 1}\nend')
                 new_keywords.append(keyword)
