--- conflicted
+++ resolved
@@ -329,11 +329,7 @@
     def add_stereochem(self, central_atom):
         """Adds stereochemistry around an atom, by placing atoms are the correct coordinates for the stereochemistry.
            For tetrahedral centres, '@' means looking along the bond from the first atom bonded to the centre, the other atoms go anticlockwise in their index order in the atoms list.
-<<<<<<< HEAD
-           For alkene centres, '@' means the atoms go anticlockwise in their index order in the atoms list (this works as the same thing is applied to every centre)  
-=======
            For alkene centres, '@' means the atoms go anticlockwise in their index order in the atoms list (this works as the same thing is applied to every centre)
->>>>>>> 5e899eab
         Args:
             central_atom (int): index of the atom having stereochemistry added around it
         """
